--- conflicted
+++ resolved
@@ -1,16 +1,12 @@
 # minecraft-assets
 
-<<<<<<< HEAD
-Parsing Minecraft asset files and resource packs in Rust.
-=======
 [![Crates.io](https://img.shields.io/crates/v/minecraft-assets.svg)](https://crates.io/crates/minecraft-assets)
 [![Docs.rs](https://img.shields.io/badge/docs-latest-blue.svg)](https://docs.rs/minecraft-assets)
 
-Parsing Minecraft asset files in Rust.
->>>>>>> b70374ea
+Parsing Minecraft asset files and resource packs in Rust.
 
 This crate provides types that can be used with [`serde_json`] to parse the
-data files in the Minecraft `assets/` directory.
+data files in the Minecraft `assets/` directory or in a resource pack.
 
 [`serde_json`]: https://lib.rs/crates/serde_json
 
